--- conflicted
+++ resolved
@@ -764,10 +764,6 @@
         if self._space == Space.RASMM:
             if self._tractogram.streamlines._data.size > 0:
                 flip_affine = np.diag([-1, -1, 1, 1])
-<<<<<<< HEAD
-                print(self._tractogram.streamlines._data[0], "a")
-=======
->>>>>>> 7ffb1fd9
                 self._tractogram.apply_affine(flip_affine)
             self._space = Space.LPSMM
             logger.debug("Moved vertices from lpsmm to rasmm.")
