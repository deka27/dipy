import importlib
import os
import sys
import logging
from inspect import getmembers, isfunction

import trx.trx_file_memmap as tmm
import numpy as np

from dipy.io.image import load_nifti, save_nifti
<<<<<<< HEAD
from dipy.io.streamline import (concatenate_tractogram, load_tractogram,
                                save_tractogram)
=======
from dipy.reconst.shm import convert_sh_descoteaux_tournier
>>>>>>> 443f7023
from dipy.workflows.workflow import Workflow


class IoInfoFlow(Workflow):

    @classmethod
    def get_short_name(cls):
        return 'io_info'

    def run(self, input_files,
            b0_threshold=50, bvecs_tol=0.01, bshell_thr=100):
        """ Provides useful information about different files used in
        medical imaging. Any number of input files can be provided. The
        program identifies the type of file by its extension.

        Parameters
        ----------
        input_files : variable string
            Any number of Nifti1, bvals or bvecs files.
        b0_threshold : float, optional
            Threshold used to find b0 volumes.
        bvecs_tol : float, optional
            Threshold used to check that norm(bvec) = 1 +/- bvecs_tol
            b-vectors are unit vectors.
        bshell_thr : float, optional
            Threshold for distinguishing b-values in different shells.
        """
        np.set_printoptions(3, suppress=True)

        io_it = self.get_io_iterator()

        for input_path in io_it:
            mult_ = len(input_path)
            logging.info('-----------' + mult_*'-')
            logging.info('Looking at {0}'.format(input_path))
            logging.info('-----------' + mult_*'-')

            ipath_lower = input_path.lower()

            if ipath_lower.endswith('.nii') or ipath_lower.endswith('.nii.gz'):

                data, affine, img, vox_sz, affcodes = load_nifti(
                    input_path,
                    return_img=True,
                    return_voxsize=True,
                    return_coords=True)
                logging.info('Data size {0}'.format(data.shape))
                logging.info('Data type {0}'.format(data.dtype))

                if data.ndim == 3:
                    logging.info('Data min {0} max {1} avg {2}'
                                 .format(data.min(), data.max(), data.mean()))
                    logging.info('2nd percentile {0} 98th percentile {1}'
                                 .format(np.percentile(data, 2),
                                         np.percentile(data, 98)))
                if data.ndim == 4:
                    logging.info('Data min {0} max {1} avg {2} of vol 0'
                                 .format(data[..., 0].min(),
                                         data[..., 0].max(),
                                         data[..., 0].mean()))
                    msg = '2nd percentile {0} 98th percentile {1} of vol 0'
                    logging.info(msg
                                 .format(np.percentile(data[..., 0], 2),
                                         np.percentile(data[..., 0], 98)))
                logging.info('Native coordinate system {0}'
                             .format(''.join(affcodes)))
                logging.info('Affine Native to RAS matrix \n{0}'.format(affine))
                logging.info('Voxel size {0}'.format(np.array(vox_sz)))
                if np.sum(np.abs(np.diff(vox_sz))) > 0.1:
                    msg = \
                        'Voxel size is not isotropic. Please reslice.\n'
                    logging.warning(msg)

            if os.path.basename(input_path).lower().find('bval') > -1:
                bvals = np.loadtxt(input_path)
                logging.info('b-values \n{0}'.format(bvals))
                logging.info('Total number of b-values {}'.format(len(bvals)))
                shells = np.sum(np.diff(np.sort(bvals)) > bshell_thr)
                logging.info('Number of gradient shells {0}'.format(shells))
                logging.info('Number of b0s {0} (b0_thr {1})\n'
                             .format(np.sum(bvals <= b0_threshold),
                                     b0_threshold))

            if os.path.basename(input_path).lower().find('bvec') > -1:

                bvecs = np.loadtxt(input_path)
                logging.info('Bvectors shape on disk is {0}'
                             .format(bvecs.shape))
                rows, cols = bvecs.shape
                if rows < cols:
                    bvecs = bvecs.T
                logging.info('Bvectors are \n{0}'.format(bvecs))
                norms = np.array([np.linalg.norm(bvec) for bvec in bvecs])
                res = np.where(
                        (norms <= 1 + bvecs_tol) & (norms >= 1 - bvecs_tol))
                ncl1 = np.sum(norms < 1 - bvecs_tol)
                logging.info('Total number of unit bvectors {0}'
                             .format(len(res[0])))
                logging.info('Total number of non-unit bvectors {0}\n'
                             .format(ncl1))

        np.set_printoptions()


class FetchFlow(Workflow):

    @classmethod
    def get_short_name(cls):
        return 'fetch'

    @staticmethod
    def get_fetcher_datanames():
        """Gets available dataset and function names.

        Returns
        -------
        available_data: dict
            Available dataset and function names.

        """

        fetcher_module = FetchFlow.load_module('dipy.data.fetcher')

        available_data = dict([(name.replace('fetch_', ''), func)
                               for name, func in getmembers(fetcher_module,
                                                            isfunction)
                               if name.lower().startswith("fetch_") and
                               func is not fetcher_module.fetch_data
                               if name.lower() not in ['fetch_hbn',
                                                       'fetch_hcp']])

        return available_data

    @staticmethod
    def load_module(module_path):
        """Load / reload an external module.

        Parameters
        ----------
        module_path: string
            the path to the module relative to the main script

        Returns
        -------
        module: module object

        """
        if module_path in sys.modules:
            return importlib.reload(sys.modules[module_path])
        else:
            return importlib.import_module(module_path)

    def run(self, data_names, out_dir=''):
        """Download files to folder and check their md5 checksums.

        To see all available datasets, please type "list" in data_names.

        Parameters
        ----------
        data_names : variable string
            Any number of Nifti1, bvals or bvecs files.
        out_dir : string, optional
            Output directory. (default current directory)

        """
        if out_dir:
            dipy_home = os.environ.get('DIPY_HOME', None)
            os.environ['DIPY_HOME'] = out_dir

        available_data = FetchFlow.get_fetcher_datanames()

        data_names = [name.lower() for name in data_names]

        if 'all' in data_names:
            for name, fetcher_function in available_data.items():
                logging.info('------------------------------------------')
                logging.info('Fetching at {0}'.format(name))
                logging.info('------------------------------------------')
                fetcher_function()

        elif 'list' in data_names:
            logging.info('Please, select between the following data names:'
                         ' {0}'.format(', '.join(available_data.keys())))

        else:
            skipped_names = []
            for data_name in data_names:
                if data_name not in available_data.keys():
                    skipped_names.append(data_name)
                    continue

                logging.info('------------------------------------------')
                logging.info('Fetching at {0}'.format(data_name))
                logging.info('------------------------------------------')
                available_data[data_name]()

            nb_success = len(data_names) - len(skipped_names)
            print('\n')
            logging.info('Fetched {0} / {1} Files '.format(nb_success,
                                                           len(data_names)))
            if skipped_names:
                logging.warn('Skipped data name(s):'
                             ' {0}'.format(' '.join(skipped_names)))
                logging.warn('Please, select between the following data'
                             ' names: {0}'.format(
                                 ', '.join(available_data.keys())))

        if out_dir:
            if dipy_home:
                os.environ['DIPY_HOME'] = dipy_home
            else:
                os.environ.pop('DIPY_HOME', None)

            # We load the module again so that if we run another one of these
            # in the same process, we don't have the env variable pointing
            # to the wrong place
            self.load_module('dipy.data.fetcher')


class SplitFlow(Workflow):
    @classmethod
    def get_short_name(cls):
        return 'split'

    def run(self, input_files, vol_idx=0, out_dir='',
            out_split='split.nii.gz'):
        """ Splits the input 4D file and extracts the required 3D volume.

        Parameters
        ----------
        input_files : variable string
            Any number of Nifti1 files
        vol_idx : int, optional
        out_dir : string, optional
            Output directory. (default current directory)
        out_split : string, optional
            Name of the resulting split volume

        """
        io_it = self.get_io_iterator()
        for fpath, osplit in io_it:
            logging.info('Splitting {0}'.format(fpath))
            data, affine, image = load_nifti(fpath, return_img=True)

            if vol_idx == 0:
                logging.info('Splitting and extracting 1st b0')

            split_vol = data[..., vol_idx]
            save_nifti(osplit, split_vol, affine, image.header)

            logging.info('Split volume saved as {0}'.format(osplit))


<<<<<<< HEAD
class ConcatenateTractogramFlow(Workflow):
    @classmethod
    def get_short_name(cls):
        return 'concatracks'

    def run(self, tractogram_files, reference=None, delete_dpv=False,
            delete_dps=False, delete_groups=False, check_space_attributes=True,
            preallocation=False, out_dir='',
            out_extension='trx',
            out_tractogram='concatenated_tractogram'):
        """Concatenate multiple tractograms into one.

        Parameters
        ----------
        tractogram_list : variable string
            The stateful tractogram filenames to concatenate
        reference : string, optional
            Reference anatomy for tck/vtk/fib/dpy file.
            support (.nii or .nii.gz).
        delete_dpv : bool, optional
            Delete dpv keys that do not exist in all the provided TrxFiles
        delete_dps : bool, optional
            Delete dps keys that do not exist in all the provided TrxFile
        delete_groups : bool, optional
            Delete all the groups that currently exist in the TrxFiles
        check_space_attributes : bool, optional
            Verify that dimensions and size of data are similar between all the
            TrxFiles
        preallocation : bool, optional
            Preallocated TrxFile has already been generated and is the first
            element in trx_list (Note: delete_groups must be set to True as
            well)
        out_dir : string, optional
            Output directory. (default current directory)
        out_extension : string, optional
            Extension of the resulting tractogram
        out_tractogram : string, optional
            Name of the resulting tractogram

        """
        io_it = self.get_io_iterator()

        trx_list = []
        has_group = False
        for fpath, oext, otracks in io_it:

            if fpath.lower().endswith('.trx') or \
               fpath.lower().endswith('.trk'):
                reference = 'same'

            if not reference:
                raise ValueError("No reference provided. It is needed for tck,"
                                 "fib, dpy or vtk files")

            tractogram_obj = load_tractogram(fpath, reference,
                                             bbox_valid_check=False)

            if not isinstance(tractogram_obj, tmm.TrxFile):
                tractogram_obj = tmm.TrxFile.from_sft(tractogram_obj)
            elif len(tractogram_obj.groups):
                has_group = True
            trx_list.append(tractogram_obj)

        trx = concatenate_tractogram(
            trx_list, delete_dpv=delete_dpv, delete_dps=delete_dps,
            delete_groups=delete_groups or not has_group,
            check_space_attributes=check_space_attributes,
            preallocation=preallocation)

        valid_extensions = ['trk', 'trx', "tck", "fib", "dpy", "vtk"]
        if out_extension.lower() not in valid_extensions:
            raise ValueError("Invalid extension. Valid extensions are: "
                             "{0}".format(valid_extensions))

        out_fpath = os.path.join(out_dir, f"{out_tractogram}.{out_extension}")
        save_tractogram(trx.to_sft(), out_fpath, bbox_valid_check=False)
=======
class ConvertSHFlow(Workflow):
    @classmethod
    def get_short_name(cls):
        return 'convert_dipy_mrtrix'

    def run(
        self,
        input_files,
        out_dir='',
        out_file='sh_convert_dipy_mrtrix_out.nii.gz',
    ):
        """ Converts SH basis representation between DIPY and MRtrix3 formats.
        Because this conversion is equal to its own inverse, it can be used to
        convert in either direction: DIPY to MRtrix3 or vice versa.

        Parameters
        ----------
        input_files : string
            Path to the input files. This path may contain wildcards to
            process multiple inputs at once.

        out_dir : string, optional
            Where the resulting file will be saved. (default '')

        out_file : string, optional
            Name of the result file to be saved.
            (default 'sh_convert_dipy_mrtrix_out.nii.gz')
        """

        io_it = self.get_io_iterator()

        for in_file, out_file in io_it:

            data, affine, image = load_nifti(in_file, return_img=True)
            data = convert_sh_descoteaux_tournier(data)
            save_nifti(out_file, data, affine, image.header)
>>>>>>> 443f7023
<|MERGE_RESOLUTION|>--- conflicted
+++ resolved
@@ -8,12 +8,9 @@
 import numpy as np
 
 from dipy.io.image import load_nifti, save_nifti
-<<<<<<< HEAD
-from dipy.io.streamline import (concatenate_tractogram, load_tractogram,
-                                save_tractogram)
-=======
+from dipy.io.streamline import load_tractogram, save_tractogram
 from dipy.reconst.shm import convert_sh_descoteaux_tournier
->>>>>>> 443f7023
+from dipy.utils.tractogram import concatenate_tractogram
 from dipy.workflows.workflow import Workflow
 
 
@@ -267,7 +264,6 @@
             logging.info('Split volume saved as {0}'.format(osplit))
 
 
-<<<<<<< HEAD
 class ConcatenateTractogramFlow(Workflow):
     @classmethod
     def get_short_name(cls):
@@ -344,7 +340,8 @@
 
         out_fpath = os.path.join(out_dir, f"{out_tractogram}.{out_extension}")
         save_tractogram(trx.to_sft(), out_fpath, bbox_valid_check=False)
-=======
+
+
 class ConvertSHFlow(Workflow):
     @classmethod
     def get_short_name(cls):
@@ -380,5 +377,4 @@
 
             data, affine, image = load_nifti(in_file, return_img=True)
             data = convert_sh_descoteaux_tournier(data)
-            save_nifti(out_file, data, affine, image.header)
->>>>>>> 443f7023
+            save_nifti(out_file, data, affine, image.header)