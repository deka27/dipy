import warnings

import numpy as np

from numpy.testing import (assert_equal,
                           assert_almost_equal,
                           assert_array_equal,
                           assert_raises,
                           run_module_suite)

from dipy.reconst.rumba import RumbaSD, global_fit, generate_kernel
from dipy.reconst.csdeconv import AxSymShResponse
from dipy.data import get_fnames, dsi_voxels, default_sphere
from dipy.core.gradients import gradient_table
from dipy.core.geometry import cart2sphere
from dipy.core.sphere_stats import angular_similarity
from dipy.reconst.tests.test_dsi import sticks_and_ball_dummies
from dipy.sims.voxel import sticks_and_ball, multi_tensor
from dipy.direction.peaks import peak_directions


def test_rumba():
    '''
    Test fODF results from ideal examples.
    '''

    sphere = default_sphere  # repulsion 724

    btable = np.loadtxt(get_fnames('dsi515btable'))
    bvals = btable[:, 0]
    bvecs = btable[:, 1:]
    gtab = gradient_table(bvals, bvecs)
    data, golden_directions = sticks_and_ball(gtab, d=0.0015, S0=100,
                                              angles=[(0, 0), (90, 0)],
                                              fractions=[50, 50], snr=None)

    # Testing input validation
    with warnings.catch_warnings():
        warnings.simplefilter("ignore")
        gtab_broken = gradient_table(
            bvals[~gtab.b0s_mask], bvecs[~gtab.b0s_mask])
        assert_raises(ValueError, RumbaSD, gtab_broken)

    assert_raises(ValueError, RumbaSD, gtab, n_iter=0)
<<<<<<< HEAD
    rumba_broken = RumbaSD(gtab, recon_type='test')
=======

    rumba_broken = RumbaSD(gtab, recon_type='test')  # recon_type validation
>>>>>>> 7faa4e39
    broken_fit = rumba_broken.fit(data)
    assert_raises(ValueError, broken_fit.odf, sphere)

    # Models to validate
    rumba_smf = RumbaSD(gtab, n_iter=20, recon_type='smf', n_coils=1)
    rumba_sos = RumbaSD(gtab, n_iter=20, recon_type='sos', n_coils=32)
    model_list = [rumba_smf, rumba_sos]

    # Test on repulsion724 sphere
    for model in model_list:
        odf = model.fit(data).odf(sphere)
        directions, _, _ = peak_directions(odf, sphere, .35, 25)
        assert_equal(len(directions), 2)
        assert_almost_equal(angular_similarity(directions, golden_directions),
                            2, 1)

    # Test on data with 1, 2, 3, or no peaks
    sb_dummies = sticks_and_ball_dummies(gtab)
    for model in model_list:
        for sbd in sb_dummies:
            data, golden_directions = sb_dummies[sbd]
            model_fit = model.fit(data)
            odf = model_fit.odf(sphere)
            directions, _, _ = peak_directions(
                odf, sphere, .35, 25)
            if len(directions) <= 3:
                # Verify small isotropic fraction in anisotropic case
                assert_equal(model_fit.f_iso(sphere) < 0.1, True)
                assert_equal(len(directions), len(golden_directions))
            if len(directions) > 3:
                # Verify large isotropic fraction in isotropic case
                assert_equal(model_fit.f_iso(sphere) > 0.8, True)


def test_recursive_rumba():
    '''
    Test with recursive data-driven response
    '''
    sphere = default_sphere  # repulsion 724

    btable = np.loadtxt(get_fnames('dsi515btable'))
    bvals = btable[:, 0]
    bvecs = btable[:, 1:]
    gtab = gradient_table(bvals, bvecs)
    data, golden_directions = sticks_and_ball(gtab, d=0.0015, S0=100,
                                              angles=[(0, 0), (90, 0)],
                                              fractions=[50, 50], snr=None)

    wm_response = AxSymShResponse(480, np.array([570.35065982,
                                                 -262.81741086,
                                                 80.23104069,
                                                 -16.93940972,
                                                 2.57628738]))
    model = RumbaSD(gtab, wm_response, n_iter=20)
    model_fit = model.fit(data)

    # Test peaks
    odf = model_fit.odf(sphere)
    directions, _, _ = peak_directions(odf, sphere, .35, 25)
    assert_equal(len(directions), 2)
    assert_almost_equal(angular_similarity(directions, golden_directions),
                        2, 1)


def test_multishell_rumba():
    '''
    Test with multi-shell response
    '''
    sphere = default_sphere  # repulsion 724

    btable = np.loadtxt(get_fnames('dsi515btable'))
    bvals = btable[:, 0]
    bvecs = btable[:, 1:]
    gtab = gradient_table(bvals, bvecs)
    data, golden_directions = sticks_and_ball(gtab, d=0.0015, S0=100,
                                              angles=[(0, 0), (90, 0)],
                                              fractions=[50, 50], snr=None)

    wm_response = np.tile(np.array([1.7E-3, 0.2E-3]), (22, 1))
    model = RumbaSD(gtab, wm_response, n_iter=20)
    model_fit = model.fit(data)

    # Test peaks
    odf = model_fit.odf(sphere)
    directions, _, _ = peak_directions(odf, sphere, .35, 25)
    assert_equal(len(directions), 2)
    assert_almost_equal(angular_similarity(directions, golden_directions),
                        2, 1)


def test_mvoxel_rumba():
    '''
    Verify form of results in multi-voxel situation.
    '''
    data, gtab = dsi_voxels()  # multi-voxel data
    sphere = default_sphere  # repulsion 724

    # Models to validate
    rumba_smf = RumbaSD(gtab, n_iter=5, recon_type='smf', n_coils=1)
    rumba_sos = RumbaSD(gtab, n_iter=5, recon_type='sos', n_coils=32)
    model_list = [rumba_smf, rumba_sos]

    for model in model_list:
        model_fit = model.fit(data)

        odf = model_fit.odf(sphere)
        f_iso = model_fit.f_iso(sphere)
        f_wm = model_fit.f_wm(sphere)
        f_gm = model_fit.f_gm(sphere)
        f_csf = model_fit.f_csf(sphere)
        combined = model_fit.combined_odf_iso(sphere)

        # Verify shape, positivity, realness of results
        assert_equal(data.shape[:-1] + (len(sphere.vertices),), odf.shape)
        assert_equal(np.alltrue(np.isreal(odf)), True)
        assert_equal(np.alltrue(odf > 0), True)

        assert_equal(data.shape[:-1], f_iso.shape)
        assert_equal(np.alltrue(np.isreal(f_iso)), True)
        assert_equal(np.alltrue(f_iso > 0), True)

        # Verify properties of fODF and volume fractions
        assert_equal(f_iso, f_gm + f_csf)
        assert_equal(combined, odf + f_iso[..., None] / len(sphere.vertices))
        assert_almost_equal(f_iso + f_wm, np.ones(f_iso.shape))
        assert_almost_equal(np.sum(combined, axis=3), np.ones(f_iso.shape))
        assert_equal(np.sum(odf, axis=3), f_wm)


def test_global_fit():
    '''
    Test fODF results on ideal examples in global fitting paradigm.
    '''

    sphere = default_sphere  # repulsion 724

    btable = np.loadtxt(get_fnames('dsi515btable'))
    bvals = btable[:, 0]
    bvecs = btable[:, 1:]
    gtab = gradient_table(bvals, bvecs)
    data, golden_directions = sticks_and_ball(gtab, d=0.0015, S0=100,
                                              angles=[(0, 0), (90, 0)],
                                              fractions=[50, 50], snr=None)

    # global_fit requires 4D argument
    data = data[None, None, None, :]
    # TV requires non-singleton size in all volume dimensions
    data_mvoxel = np.tile(data, (2, 2, 2, 1))

    # Model to validate
    rumba = RumbaSD(gtab, n_iter=20, recon_type='smf', n_coils=1, R=2)

    # Testing input validation
    assert_raises(ValueError, global_fit, rumba,
                  data[:, :, :, 0], sphere, use_tv=False)  # Must be 4D
    # TV can't work with singleton dimensions in data volume
    assert_raises(ValueError, global_fit, rumba,
                  data, sphere, use_tv=True)
    # Mask must match first 3 dimensions of data
    assert_raises(ValueError, global_fit, rumba, data, sphere, mask=np.ones(
        data.shape), use_tv=False)
    # Recon type validation
    rumba_broken = RumbaSD(gtab, recon_type='test')
    assert_raises(ValueError, global_fit, rumba_broken, data, sphere)

    # Test on repulsion 724 sphere
    for use_tv in [True, False]:  # test with/without TV regularization
        if use_tv:
            odf, _, _, _, f_iso, _ = global_fit(
                rumba, data_mvoxel, sphere, use_tv=True)
        else:
            odf, _, _, _, f_iso, _ = global_fit(
                rumba, data, sphere, use_tv=False)

        directions, _, _ = peak_directions(
            odf[0, 0, 0], sphere, .35, 25)
        assert_equal(len(directions), 2)
        assert_almost_equal(angular_similarity(directions, golden_directions),
                            2, 1)

    # Test on data with 1, 2, 3, or no peaks
    sb_dummies = sticks_and_ball_dummies(gtab)
    for sbd in sb_dummies:
        data, golden_directions = sb_dummies[sbd]
        data = data[None, None, None, :]  # make 4D
        odf, _, _, _, f_iso, _ = global_fit(rumba, data, sphere, use_tv=False)
        directions, _, _ = peak_directions(
            odf[0, 0, 0], sphere, .35, 25)
        if len(directions) <= 3:
            # Verify small isotropic fraction in anisotropic case
            assert_equal(f_iso[0, 0, 0] < 0.1, True)
            assert_equal(len(directions), len(golden_directions))
        if len(directions) > 3:
            # Verify large isotropic fraction in isotropic case
            assert_equal(f_iso[0, 0, 0] > 0.8, True)


def test_mvoxel_global_fit():
    '''
    Verify form of results in global fitting paradigm.
    '''
    data, gtab = dsi_voxels()  # multi-voxel data
    sphere = default_sphere  # repulsion 724

    # Models to validate
    rumba_sos = RumbaSD(gtab, recon_type='sos', n_iter=5, n_coils=32, R=1)
    rumba_r = RumbaSD(gtab, recon_type='smf', n_iter=5, n_coils=1, R=2)
    model_list = [rumba_sos, rumba_r]

    # Test each model with/without TV regularization
    for model in model_list:
        for use_tv in [True, False]:
<<<<<<< HEAD
            odf, f_gm, f_csf, f_wm, f_iso, combined = global_fit(
=======
            odf, f_iso, f_wm, combined = global_fit(
>>>>>>> 7faa4e39
                model, data, sphere, verbose=True, use_tv=use_tv)

            # Verify shape, positivity, realness of results
            assert_equal(data.shape[:-1] + (len(sphere.vertices),), odf.shape)
            assert_equal(np.alltrue(np.isreal(odf)), True)
            assert_equal(np.alltrue(odf > 0), True)

            assert_equal(data.shape[:-1], f_iso.shape)
            assert_equal(np.alltrue(np.isreal(f_iso)), True)
            assert_equal(np.alltrue(f_iso > 0), True)

            # Verify normalization
            assert_equal(f_iso, f_gm + f_csf)
            assert_equal(combined, odf +
                         f_iso[..., None] / len(sphere.vertices))
            assert_almost_equal(f_iso + f_wm, np.ones(f_iso.shape))
            assert_almost_equal(np.sum(combined, axis=3), np.ones(f_iso.shape))
            assert_equal(np.sum(odf, axis=3), f_wm)


def test_generate_kernel():
    '''
    Test form and content of kernel generation result.
    '''

    # load repulsion 724 sphere
    sphere = default_sphere

    btable = np.loadtxt(get_fnames('dsi515btable'))
    bvals = btable[:, 0]
    bvecs = btable[:, 1:]
    gtab = gradient_table(bvals, bvecs)

    # Kernel parameters
    wm_response = np.array([1.7e-3, 0.2e-3, 0.2e-3])
    gm_response = 0.2e-4
    csf_response = 3.0e-3

    # Test kernel shape
    kernel = generate_kernel(
        gtab, sphere, wm_response[:-1], gm_response, csf_response)
    assert_equal(kernel.shape, (len(gtab.bvals), len(sphere.vertices)+2))

    # Verify first column of kernel
    _, theta, phi = cart2sphere(
        sphere.x,
        sphere.y,
        sphere.z
    )
    S0 = 1  # S0 assumed to be 1
    fi = 100  # volume fraction assumed to be 100%

    S, _ = multi_tensor(gtab, np.array([wm_response]),
                        S0, [[theta[0]*180/np.pi, phi[0]*180/np.pi]], [fi],
                        None)
    assert_almost_equal(kernel[:, 0], S)
<<<<<<< HEAD

    # Multi-shell version
    wm_response_multi = np.tile(wm_response, (22, 1))
    kernel_multi = generate_kernel(
        gtab, sphere, wm_response_multi[:, :-1], gm_response, csf_response)
    assert_equal(kernel.shape, (len(gtab.bvals), len(sphere.vertices)+2))
    assert_array_equal(kernel, kernel_multi)
=======
>>>>>>> 7faa4e39

    # Test optional isotropic compartment; should cause last column of zeroes
    kernel = generate_kernel(
        gtab, sphere, wm_response[:-1], gm_response=None, csf_response=None)
    assert_array_equal(kernel[:, -2], np.zeros(len(gtab.bvals)))
    assert_array_equal(kernel[:, -1], np.zeros(len(gtab.bvals)))


if __name__ == '__main__':
    run_module_suite()<|MERGE_RESOLUTION|>--- conflicted
+++ resolved
@@ -42,12 +42,7 @@
         assert_raises(ValueError, RumbaSD, gtab_broken)
 
     assert_raises(ValueError, RumbaSD, gtab, n_iter=0)
-<<<<<<< HEAD
     rumba_broken = RumbaSD(gtab, recon_type='test')
-=======
-
-    rumba_broken = RumbaSD(gtab, recon_type='test')  # recon_type validation
->>>>>>> 7faa4e39
     broken_fit = rumba_broken.fit(data)
     assert_raises(ValueError, broken_fit.odf, sphere)
 
@@ -260,11 +255,7 @@
     # Test each model with/without TV regularization
     for model in model_list:
         for use_tv in [True, False]:
-<<<<<<< HEAD
             odf, f_gm, f_csf, f_wm, f_iso, combined = global_fit(
-=======
-            odf, f_iso, f_wm, combined = global_fit(
->>>>>>> 7faa4e39
                 model, data, sphere, verbose=True, use_tv=use_tv)
 
             # Verify shape, positivity, realness of results
@@ -321,7 +312,6 @@
                         S0, [[theta[0]*180/np.pi, phi[0]*180/np.pi]], [fi],
                         None)
     assert_almost_equal(kernel[:, 0], S)
-<<<<<<< HEAD
 
     # Multi-shell version
     wm_response_multi = np.tile(wm_response, (22, 1))
@@ -329,8 +319,6 @@
         gtab, sphere, wm_response_multi[:, :-1], gm_response, csf_response)
     assert_equal(kernel.shape, (len(gtab.bvals), len(sphere.vertices)+2))
     assert_array_equal(kernel, kernel_multi)
-=======
->>>>>>> 7faa4e39
 
     # Test optional isotropic compartment; should cause last column of zeroes
     kernel = generate_kernel(
