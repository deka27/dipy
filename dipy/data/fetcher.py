from __future__ import division, print_function, absolute_import

import os
import sys
import textwrap
import contextlib

if sys.version_info[0] < 3:
    from urllib2 import urlopen
else:
    from urllib.request import urlopen

from os.path import join as pjoin
from hashlib import md5
from shutil import copyfileobj
import tarfile

import numpy as np
import nibabel as nib

import zipfile
from dipy.core.gradients import gradient_table
from dipy.io.gradients import read_bvals_bvecs

class FetcherError(Exception):
    pass


def _log(msg):
    print(msg)

dipy_home = pjoin(os.path.expanduser('~'), '.dipy')

def fetch_data(files, folder):
    """Downloads files to folder and checks their md5 checksums

    Parameters
    ----------
    files : dictionary
        For each file in `files` the value should be (url, md5). The file will
        be downloaded from url if the file does not already exist or if the
        file exists but the md5 checksum does not match.
    folder : str
        The directory where to save the file, the directory will be created if
        it does not already exist.

    Raises
    ------
    FetcherError
        Raises if the md5 checksum of the file does not match the expected
        value. The downloaded file is not deleted when this error is raised.

    """
    if not os.path.exists(folder):
        _log("Creating new folder %s" % (folder))
        os.makedirs(folder)

    all_skip = True
    for f in files:
        url, md5 = files[f]
        fullpath = pjoin(folder, f)
        if os.path.exists(fullpath) and (_get_file_md5(fullpath) == md5):
            continue
        all_skip = False
        _log('Downloading "%s" to %s' % (f, folder))
        _get_file_data(fullpath, url)
        if _get_file_md5(fullpath) != md5:
            msg = """The downloaded file, %s, does not have the expected md5
checksum of "%s". This could mean that that something is wrong with the file or
that the upstream file has been updated. You can try downloading the file again
or updating to the newest version of dipy.""" % (fullpath, md5)
            msg = textwrap.fill(msg)
            raise FetcherError(msg)

    if all_skip:
        _log("All files already in %s." % (folder))
    else:
        _log("Files successfully downloaded to %s" % (folder))


def _already_there_msg(folder):
    """
    Prints a message indicating that a certain data-set is already in place
    """
    msg = 'Dataset is already in place. If you want to fetch it again '
    msg += 'please first remove the folder %s ' % folder
    print(msg)



def fetch_scil_b0():
    """ Download b=0 datasets from multiple MR systems (GE, Philips, Siemens) and
        different magnetic fields (1.5T and 3T)
    """
    zipname = 'datasets_multi-site_all_companies'
    url = 'http://scil.dinf.usherbrooke.ca/wp-content/data/'
    uraw = url + zipname + '.zip'
    folder = pjoin(dipy_home, zipname)

    if not os.path.exists(folder):
        print('Creating new directory %s' % folder)
        os.makedirs(folder)
        msg = 'Downloading SCIL b=0 datasets from multiple sites and'
        msg += 'multiple companies (9.2MB)...'
        print()
        opener = urlopen(uraw)
        open(folder+'.zip', 'wb').write(opener.read())

        print('Unziping '+folder+'.zip ...')
        zip = zipfile.ZipFile(folder+'.zip', 'r')
        zip.extractall(dipy_home)

        print('Done.')
        print('Files copied in folder %s' % dipy_home)
    else:
        _already_there_msg(folder)


def read_scil_b0():
    """ Load GE 3T b0 image form the scil b0 dataset.

    Returns
    -------
    img : obj,
        Nifti1Image
    """
    file = pjoin(dipy_home,
                 'datasets_multi-site_all_companies',
                 '3T',
                 'GE',
                 'b0.nii.gz')

    return nib.load(file)


def read_siemens_scil_b0():
    """ Load Siemens 1.5T b0 image form the scil b0 dataset.

    Returns
    -------
    img : obj,
        Nifti1Image
    """
    file = pjoin(dipy_home,
                 'datasets_multi-site_all_companies',
                 '1.5T',
                 'Siemens',
                 'b0.nii.gz')

    return nib.load(file)


def _get_file_md5(filename):
    """Compute the md5 checksum of a file"""
    md5_data = md5()
    with open(filename, 'rb') as f:
        for chunk in iter(lambda: f.read(128*md5_data.block_size), b''):
            md5_data.update(chunk)
    return md5_data.hexdigest()


def check_md5(filename, stored_md5):
    """
    Computes the md5 of filename and check if it matches with the supplied string md5

    Input
    -----
    filename : string
        Path to a file.
    md5 : string
        Known md5 of filename to check against.

    """
    computed_md5 = _get_file_md5(filename)
    if stored_md5 != computed_md5:
        msg = "MD5 checksum of filename " + filename + " failed.\n"
        msg += "Expected MD5 was " + stored_md5 + "\n"
        msg += "Current MD5 is " + computed_md5 + "\n"
        msg += "Please check if the data has been downloaded "
        msg += "correctly or if the upstream data has changed."
        print (msg)


def _get_file_data(fname, url):
    with contextlib.closing(urlopen(url)) as opener:
        with open(fname, 'wb') as data:
            copyfileobj(opener, data)


def fetch_isbi2013_2shell():
    """ Download a 2-shell software phantom dataset
    """
    url = 'https://dl.dropboxusercontent.com/u/2481924/isbi2013_merlet/'
    uraw = url + '2shells-1500-2500-N64-SNR-30.nii.gz'
    ubval = url + '2shells-1500-2500-N64.bval'
    ubvec = url + '2shells-1500-2500-N64.bvec'
    folder = pjoin(dipy_home, 'isbi2013')

    md5_list = ['42911a70f232321cf246315192d69c42',  # data
                '90e8cf66e0f4d9737a3b3c0da24df5ea',  # bval
                '4b7aa2757a1ccab140667b76e8075cb1']  # bvec

    url_list = [uraw, ubval, ubvec]
    fname_list = ['phantom64.nii.gz', 'phantom64.bval', 'phantom64.bvec']

    if not os.path.exists(folder):
        print('Creating new directory %s' % folder)
        os.makedirs(folder)
        print('Downloading raw 2-shell synthetic data (20MB)...')

        for i in range(len(md5_list)):
            _get_file_data(pjoin(folder, fname_list[i]), url_list[i])
            check_md5(pjoin(folder, fname_list[i]), md5_list[i])

        print('Done.')
        print('Files copied in folder %s' % folder)
    else:
<<<<<<< HEAD
        msg = 'Dataset is already in place. If you want to fetch it again, '
        msg += 'please first remove the folder %s '
        print(msg % folder)
=======
        _already_there_msg(folder)
>>>>>>> 81b93647


def read_isbi2013_2shell():
    """ Load ISBI 2013 2-shell synthetic dataset

    Returns
    -------
    img : obj,
        Nifti1Image
    gtab : obj,
        GradientTable
    """
    folder = pjoin(dipy_home, 'isbi2013')
    fraw = pjoin(folder, 'phantom64.nii.gz')
    fbval = pjoin(folder, 'phantom64.bval')
    fbvec = pjoin(folder, 'phantom64.bvec')

    md5_dict = {'data': '42911a70f232321cf246315192d69c42',
                'bval': '90e8cf66e0f4d9737a3b3c0da24df5ea',
                'bvec': '4b7aa2757a1ccab140667b76e8075cb1'}

    check_md5(fraw, md5_dict['data'])
    check_md5(fbval, md5_dict['bval'])
    check_md5(fbvec, md5_dict['bvec'])

    bvals, bvecs = read_bvals_bvecs(fbval, fbvec)

    gtab = gradient_table(bvals, bvecs)
    img = nib.load(fraw)
    return img, gtab


def fetch_sherbrooke_3shell():
    """ Download a 3shell HARDI dataset with 192 gradient directions
    """
    url = 'https://dl.dropboxusercontent.com/u/2481924/sherbrooke_data/'
    uraw = url + '3shells-1000-2000-3500-N193.nii.gz'
    ubval = url + '3shells-1000-2000-3500-N193.bval'
    ubvec = url + '3shells-1000-2000-3500-N193.bvec'
    folder = pjoin(dipy_home, 'sherbrooke_3shell')

    md5_list = ['0b735e8f16695a37bfbd66aab136eb66',  # data
                'e9b9bb56252503ea49d31fb30a0ac637',  # bval
                '0c83f7e8b917cd677ad58a078658ebb7']  # bvec

    url_list = [uraw, ubval, ubvec]
    fname_list = ['HARDI193.nii.gz', 'HARDI193.bval', 'HARDI193.bvec']

    if not os.path.exists(folder):
        print('Creating new directory %s' % folder)
        os.makedirs(folder)
        print('Downloading raw 3-shell data (184MB)...')

        for i in range(len(md5_list)):
            _get_file_data(pjoin(folder, fname_list[i]), url_list[i])
            check_md5(pjoin(folder, fname_list[i]), md5_list[i])

        print('Done.')
        print('Files copied in folder %s' % folder)
    else:
<<<<<<< HEAD
        msg = 'Dataset is already in place. If you want to fetch it again, '
        msg += 'please first remove the folder %s '
        print(msg % folder)
=======
        _already_there_msg(folder)
>>>>>>> 81b93647


def read_sherbrooke_3shell():
    """ Load Sherbrooke 3-shell HARDI dataset

    Returns
    -------
    img : obj,
        Nifti1Image
    gtab : obj,
        GradientTable
    """
    folder = pjoin(dipy_home, 'sherbrooke_3shell')
    fraw = pjoin(folder, 'HARDI193.nii.gz')
    fbval = pjoin(folder, 'HARDI193.bval')
    fbvec = pjoin(folder, 'HARDI193.bvec')
    md5_dict = {'data': '0b735e8f16695a37bfbd66aab136eb66',
                'bval': 'e9b9bb56252503ea49d31fb30a0ac637',
                'bvec': '0c83f7e8b917cd677ad58a078658ebb7'}

    check_md5(fraw, md5_dict['data'])
    check_md5(fbval, md5_dict['bval'])
    check_md5(fbvec, md5_dict['bvec'])

    bvals, bvecs = read_bvals_bvecs(fbval, fbvec)

    gtab = gradient_table(bvals, bvecs)
    img = nib.load(fraw)
    return img, gtab


def fetch_stanford_labels():
    """Download reduced freesurfer aparc image from stanford web site."""
    folder = pjoin(dipy_home, 'stanford_hardi')
    baseurl = 'https://stacks.stanford.edu/file/druid:yx282xq2090/'

    files = {}
    files["aparc-reduced.nii.gz"] = (baseurl + "aparc-reduced.nii.gz",
                                     '742de90090d06e687ce486f680f6d71a')
    files["label-info.txt"] = (baseurl + "label_info.txt",
                               '39db9f0f5e173d7a2c2e51b07d5d711b')
    fetch_data(files, folder)
    return files, folder


def read_stanford_labels():
    """Read stanford hardi data and label map"""
    # First get the hardi data
    fetch_stanford_hardi()
    hard_img, gtab = read_stanford_hardi()

    # Fetch and load
    files, folder = fetch_stanford_labels()
    labels_file = pjoin(folder, "aparc-reduced.nii.gz")
    labels_img = nib.load(labels_file)
    return hard_img, gtab, labels_img


def fetch_stanford_hardi():
    """ Download a HARDI dataset with 160 gradient directions
    """
    url = 'https://stacks.stanford.edu/file/druid:yx282xq2090/'
    uraw = url + 'dwi.nii.gz'
    ubval = url + 'dwi.bvals'
    ubvec = url + 'dwi.bvecs'
    folder = pjoin(dipy_home, 'stanford_hardi')

    md5_list = ['0b18513b46132b4d1051ed3364f2acbc',  # data
                '4e08ee9e2b1d2ec3fddb68c70ae23c36',  # bval
                '4c63a586f29afc6a48a5809524a76cb4']  # bvec

    url_list = [uraw, ubval, ubvec]
    fname_list = ['HARDI150.nii.gz', 'HARDI150.bval', 'HARDI150.bvec']

    if not os.path.exists(folder):
        print('Creating new directory %s' % folder)
        os.makedirs(folder)
        print('Downloading raw HARDI data (87MB)...')

        for i in range(len(md5_list)):
            _get_file_data(pjoin(folder, fname_list[i]), url_list[i])
            check_md5(pjoin(folder, fname_list[i]), md5_list[i])

        print('Done.')
        print('Files copied in folder %s' % folder)
    else:
<<<<<<< HEAD
        msg = 'Dataset is already in place. If you want to fetch it again, '
        msg += 'please first remove the folder %s '
        print(msg % folder)
=======
        _already_there_msg(folder)
>>>>>>> 81b93647


def read_stanford_hardi():
    """ Load Stanford HARDI dataset

    Returns
    -------
    img : obj,
        Nifti1Image
    gtab : obj,
        GradientTable
    """
    folder = pjoin(dipy_home, 'stanford_hardi')
    fraw = pjoin(folder, 'HARDI150.nii.gz')
    fbval = pjoin(folder, 'HARDI150.bval')
    fbvec = pjoin(folder, 'HARDI150.bvec')
    md5_dict = {'data': '0b18513b46132b4d1051ed3364f2acbc',
                'bval': '4e08ee9e2b1d2ec3fddb68c70ae23c36',
                'bvec': '4c63a586f29afc6a48a5809524a76cb4'}

    check_md5(fraw, md5_dict['data'])
    check_md5(fbval, md5_dict['bval'])
    check_md5(fbvec, md5_dict['bvec'])

    bvals, bvecs = read_bvals_bvecs(fbval, fbvec)

    gtab = gradient_table(bvals, bvecs)
    img = nib.load(fraw)
    return img, gtab


def fetch_stanford_t1():
    url = 'https://stacks.stanford.edu/file/druid:yx282xq2090/'
    url_t1 = url + 't1.nii.gz'
    folder = pjoin(dipy_home, 'stanford_hardi')
    file_md5 = 'a6a140da6a947d4131b2368752951b0a'
    files = {"t1.nii.gz": (url_t1, file_md5)}
    fetch_data(files, folder)
    return files, folder


def read_stanford_t1():
    files, folder = fetch_stanford_t1()
    f_t1 = pjoin(folder, 't1.nii.gz')
    img = nib.load(f_t1)
    return img


def fetch_stanford_pve_maps():
    url = 'https://stacks.stanford.edu/file/druid:yx282xq2090/'
    url_pve_csf = url + 'pve_csf.nii.gz'
    url_pve_gm = url + 'pve_gm.nii.gz'
    url_pve_wm = url + 'pve_wm.nii.gz'
    folder = pjoin(dipy_home, 'stanford_hardi')
    file_csf_md5 = '2c498e4fed32bca7f726e28aa86e9c18'
    file_gm_md5 = '1654b20aeb35fc2734a0d7928b713874'
    file_wm_md5 = '2e244983cf92aaf9f9d37bc7716b37d5'
    files = {"pve_csf.nii.gz": (url_pve_csf, file_csf_md5),
             "pve_gm.nii.gz": (url_pve_gm, file_gm_md5),
             "pve_wm.nii.gz": (url_pve_wm, file_wm_md5)}
    fetch_data(files, folder)
    return files, folder


def read_stanford_pve_maps():
    files, folder = fetch_stanford_pve_maps()
    f_pve_csf = pjoin(folder, 'pve_csf.nii.gz')
    f_pve_gm = pjoin(folder, 'pve_gm.nii.gz')
    f_pve_wm = pjoin(folder, 'pve_wm.nii.gz')
    img_pve_csf = nib.load(f_pve_csf)
    img_pve_gm = nib.load(f_pve_gm)
    img_pve_wm = nib.load(f_pve_wm)
    return (img_pve_csf, img_pve_gm, img_pve_wm)


def fetch_taiwan_ntu_dsi():
    """ Download a DSI dataset with 203 gradient directions
    """
    uraw = 'http://dl.dropbox.com/u/2481924/taiwan_ntu_dsi.nii.gz'
    ubval = 'http://dl.dropbox.com/u/2481924/tawian_ntu_dsi.bval'
    ubvec = 'http://dl.dropbox.com/u/2481924/taiwan_ntu_dsi.bvec'
    ureadme = 'http://dl.dropbox.com/u/2481924/license_taiwan_ntu_dsi.txt'
    folder = pjoin(dipy_home, 'taiwan_ntu_dsi')

    md5_list = ['950408c0980a7154cb188666a885a91f',  # data
                '602e5cb5fad2e7163e8025011d8a6755',  # bval
                'a95eb1be44748c20214dc7aa654f9e6b',  # bvec
                '7fa1d5e272533e832cc7453eeba23f44']  # license

    url_list = [uraw, ubval, ubvec, ureadme]
    fname_list = ['DSI203.nii.gz', 'DSI203.bval', 'DSI203.bvec', 'DSI203_license.txt']

    if not os.path.exists(folder):
        print('Creating new directory %s' % folder)
        os.makedirs(folder)
        print('Downloading raw DSI data (91MB)...')

        for i in range(len(md5_list)):
            _get_file_data(pjoin(folder, fname_list[i]), url_list[i])
            check_md5(pjoin(folder, fname_list[i]), md5_list[i])

        print('Done.')
        print('Files copied in folder %s' % folder)
        print('See DSI203_license.txt for LICENSE.')
        print('For the complete datasets please visit :')
        print('http://dsi-studio.labsolver.org')

    else:
<<<<<<< HEAD
        msg = 'Dataset is already in place. If you want to fetch it again, '
        msg += 'please first remove the folder %s '
        print(msg % folder)
=======
        _already_there_msg(folder)
>>>>>>> 81b93647


def read_taiwan_ntu_dsi():
    """ Load Taiwan NTU dataset

    Returns
    -------
    img : obj,
        Nifti1Image
    gtab : obj,
        GradientTable
    """
    folder = pjoin(dipy_home, 'taiwan_ntu_dsi')
    fraw = pjoin(folder, 'DSI203.nii.gz')
    fbval = pjoin(folder, 'DSI203.bval')
    fbvec = pjoin(folder, 'DSI203.bvec')
    md5_dict = {'data': '950408c0980a7154cb188666a885a91f',
                'bval': '602e5cb5fad2e7163e8025011d8a6755',
                'bvec': 'a95eb1be44748c20214dc7aa654f9e6b',
                'license': '7fa1d5e272533e832cc7453eeba23f44'}

    check_md5(fraw, md5_dict['data'])
    check_md5(fbval, md5_dict['bval'])
    check_md5(fbvec, md5_dict['bvec'])
    check_md5(pjoin(folder, 'DSI203_license.txt'), md5_dict['license'])

    bvals, bvecs = read_bvals_bvecs(fbval, fbvec)
    bvecs[1:] = bvecs[1:] / np.sqrt(np.sum(bvecs[1:] * bvecs[1:], axis=1))[:, None]

    gtab = gradient_table(bvals, bvecs)
    img = nib.load(fraw)
    return img, gtab


def fetch_syn_data():
    """ Download t1 and b0 volumes from the same session
    """
    url = 'https://dl.dropboxusercontent.com/u/5918983/'
    t1 = url + 't1.nii.gz'
    b0 = url + 'b0.nii.gz'

    folder = pjoin(dipy_home, 'syn_test')

    md5_list = ['701bda02bb769655c7d4a9b1df2b73a6',  # t1
                'e4b741f0c77b6039e67abb2885c97a78']  # b0

    url_list = [t1, b0]
    fname_list = ['t1.nii.gz', 'b0.nii.gz']

    if not os.path.exists(folder):
        print('Creating new directory %s' % folder)
        os.makedirs(folder)
        print('Downloading t1 and b0 volumes from the same session (12MB)...')

        for i in range(len(md5_list)):
            _get_file_data(pjoin(folder, fname_list[i]), url_list[i])
            check_md5(pjoin(folder, fname_list[i]), md5_list[i])

        print('Done.')
        print('Files copied in folder %s' % folder)
    else:
<<<<<<< HEAD
        msg = 'Dataset is already in place. If you want to fetch it again, '
        msg += 'please first remove the folder %s '
        print(msg % folder)
=======
        _already_there_msg(folder)
>>>>>>> 81b93647


def read_syn_data():
    """ Load t1 and b0 volumes from the same session

    Returns
    -------
    t1 : obj,
        Nifti1Image
    b0 : obj,
        Nifti1Image
    """
    folder = pjoin(dipy_home, 'syn_test')
    t1_name = pjoin(folder, 't1.nii.gz')
    b0_name = pjoin(folder, 'b0.nii.gz')

    md5_dict = {'t1': '701bda02bb769655c7d4a9b1df2b73a6',
                'b0': 'e4b741f0c77b6039e67abb2885c97a78'}

    check_md5(t1_name, md5_dict['t1'])
    check_md5(b0_name, md5_dict['b0'])

    t1 = nib.load(t1_name)
    b0 = nib.load(b0_name)
    return t1, b0


<<<<<<< HEAD
def fetch_viz_icons():
    """ Download icons for visualization
    """
    url = 'https://dl.dropboxusercontent.com/u/2481924/'
    fname = 'icomoon.tar.gz'
    icomoon = url + fname
    folder = pjoin(dipy_home, 'icons')

    url_list = [icomoon]
    md5_list = ['94a07cba06b4136b6687396426f1e380']
    fname_list = [fname]

    if not os.path.exists(folder):
        print('Creating new directory %s' % folder)
        os.makedirs(folder)
        print('Downloading icons ...')
        for i in range(len(md5_list)):
            _get_file_data(pjoin(folder, fname_list[i]), url_list[i])
            new_path = pjoin(folder, fname_list[i])
            check_md5(new_path, md5_list[i])
            ar = tarfile.open(new_path)
            ar.extractall(path=folder)
            ar.close()

        print('Done.')
        print('Files copied in folder %s' % folder)
    else:
        msg = 'Dataset is already in place. If you want to fetch it again, '
        msg += 'please first remove the folder %s '
        print(msg % folder)


def read_viz_icons(style='icomoon', fname='infinity.png'):
    """ Read specific icon from specific style

    Parameters
    ----------
    style: str
        Current icon style. Default is icomoon.
    fname: str
        Filename of icon. This should be found in folder HOME/.dipy/style/.
        Default is infinity.png.

    Returns
    --------
    path: str
        Complete path of icon.

    """

    folder = pjoin(dipy_home, 'icons', style)
    return pjoin(folder, fname)


def fetch_bundles_2_subjects():
    """ Download 2 subjects with their bundles
    """
    url = 'https://dl.dropboxusercontent.com/u/2481924/'
    fname = 'bundles_2_subjects.tar.gz'
    url = url + fname
    folder = pjoin(dipy_home, 'exp_bundles_and_maps')

    url_list = [url]
    md5_list = ['97756fbef11ce2df31f1bedf1fc7aac7']
    fname_list = [fname]

    if not os.path.exists(folder):
        print('Creating new directory %s' % folder)
        os.makedirs(folder)
        print('Downloading dataset ...')
        for i in range(len(md5_list)):
            _get_file_data(pjoin(folder, fname_list[i]), url_list[i])
            new_path = pjoin(folder, fname_list[i])
            check_md5(new_path, md5_list[i])
            ar = tarfile.open(new_path)
            ar.extractall(path=folder)
            ar.close()

        print('Done.')
        print('Files copied in folder %s' % folder)
    else:
        msg = 'Dataset is already in place. If you want to fetch it again, '
        msg += 'please first remove the folder %s '
        print(msg % folder)


def read_bundles_2_subjects(subj_id='subj_1', metrics=['fa'],
                            bundles=['af.left', 'cst.right', 'cc_1']):

    dname = pjoin(dipy_home, 'exp_bundles_and_maps', 'bundles_2_subjects')

    from nibabel import trackvis as tv

    res = {}

    if 't1' in metrics:
        img = nib.load(pjoin(dname, subj_id, 't1_warped.nii.gz'))
        data = img.get_data()
        affine = img.get_affine()
        res['t1'] = data

    if 'fa' in metrics:
        img_fa = nib.load(pjoin(dname, subj_id, 'fa_1x1x1.nii.gz'))
        fa = img_fa.get_data()
        affine = img_fa.get_affine()
        res['fa'] = fa

    res['affine'] = affine

    for bun in bundles:

        streams, hdr = tv.read(pjoin(dname, subj_id,
                                     'bundles', 'bundles_' + bun + '.trk'),
                               points_space="rasmm")
        streamlines = [s[0] for s in streams]
        res[bun] = streamlines

    return res
=======
def fetch_mni_template():
    """
    Fetch the MNI T2 and T1 template files (~35 MB)
    """
    url = \
    'https://digital.lib.washington.edu/researchworks/bitstream/handle/1773/33312/'
    fname_list = ['COPYING',
                  'mni_icbm152_t2_tal_nlin_asym_09a.nii',
                  'mni_icbm152_t1_tal_nlin_asym_09a.nii']
    url_list = [url + ff for ff in fname_list]
    md5_list = ['6e2168072e80aa4c0c20f1e6e52ec0c8',
                'f41f2e1516d880547fbf7d6a83884f0d',
                '1ea8f4f1e41bc17a94602e48141fdbc8']
    folder = pjoin(dipy_home, 'mni_template')
    if not os.path.exists(folder):
        print('Creating new directory %s' % folder)
        os.makedirs(folder)
        print('Downloading T2 and T1 MNI templates (~35 MB)...')

        for i in range(len(md5_list)):
            _get_file_data(pjoin(folder, fname_list[i]), url_list[i])
            check_md5(pjoin(folder, fname_list[i]), md5_list[i])

        print('Done.')
        print('Files copied in folder %s' % folder)
        print("The copyright notice is provided in the file: %s" %
              pjoin(folder, fname_list[0]))
    else:
        _already_there_msg(folder)


def read_mni_template(contrast="T2"):
    """
    Read the MNI template from disk

    Parameters
    ----------
    contrast : list or string, optional
        Which of the contrast templates to read. Two contrasts are available:
        "T1" and "T2", so you can either enter one of these strings as input,
        or a list containing both of them.

    Returns
    -------
    list : contains the nibabel.Nifti1Image objects requested, according to the
        order they were requested in the input.

    Examples
    --------
    Get only the T2 file:
    >>> T2_nifti = read_mni_template("T2") # doctest: +SKIP
    Get both files in this order:
    >>> T1_nifti, T2_nifti = read_mni_template(["T1", "T2"]) # doctest: +SKIP

    """
    folder = pjoin(dipy_home, 'mni_template')
    file_dict = {"T1":pjoin(folder, 'mni_icbm152_t1_tal_nlin_asym_09a.nii'),
                 "T2":pjoin(folder, 'mni_icbm152_t2_tal_nlin_asym_09a.nii')}

    md5_dict = {'T1': '1ea8f4f1e41bc17a94602e48141fdbc8',
                'T2': 'f41f2e1516d880547fbf7d6a83884f0d'}

    try:
        # If a string was provided, you only wanted one of them:
        if isinstance(contrast, str):
            check_md5(file_dict[contrast], md5_dict[contrast])
            return nib.load(file_dict[contrast])

        # Otherwise, we construct a list of outputs
        out_list = []
        for k in contrast:
            check_md5(file_dict[k], md5_dict[k])
            out_list.append(nib.load(file_dict[k]))

        return out_list

    except IOError:
        msg = "Could not find the MNI template files, "
        msg += "please run `fetch_mni_template` first"
        print(msg)
>>>>>>> 81b93647
<|MERGE_RESOLUTION|>--- conflicted
+++ resolved
@@ -22,6 +22,7 @@
 from dipy.core.gradients import gradient_table
 from dipy.io.gradients import read_bvals_bvecs
 
+
 class FetcherError(Exception):
     pass
 
@@ -30,6 +31,7 @@
     print(msg)
 
 dipy_home = pjoin(os.path.expanduser('~'), '.dipy')
+
 
 def fetch_data(files, folder):
     """Downloads files to folder and checks their md5 checksums
@@ -215,13 +217,7 @@
         print('Done.')
         print('Files copied in folder %s' % folder)
     else:
-<<<<<<< HEAD
-        msg = 'Dataset is already in place. If you want to fetch it again, '
-        msg += 'please first remove the folder %s '
-        print(msg % folder)
-=======
         _already_there_msg(folder)
->>>>>>> 81b93647
 
 
 def read_isbi2013_2shell():
@@ -282,13 +278,7 @@
         print('Done.')
         print('Files copied in folder %s' % folder)
     else:
-<<<<<<< HEAD
-        msg = 'Dataset is already in place. If you want to fetch it again, '
-        msg += 'please first remove the folder %s '
-        print(msg % folder)
-=======
         _already_there_msg(folder)
->>>>>>> 81b93647
 
 
 def read_sherbrooke_3shell():
@@ -375,13 +365,7 @@
         print('Done.')
         print('Files copied in folder %s' % folder)
     else:
-<<<<<<< HEAD
-        msg = 'Dataset is already in place. If you want to fetch it again, '
-        msg += 'please first remove the folder %s '
-        print(msg % folder)
-=======
         _already_there_msg(folder)
->>>>>>> 81b93647
 
 
 def read_stanford_hardi():
@@ -490,13 +474,7 @@
         print('http://dsi-studio.labsolver.org')
 
     else:
-<<<<<<< HEAD
-        msg = 'Dataset is already in place. If you want to fetch it again, '
-        msg += 'please first remove the folder %s '
-        print(msg % folder)
-=======
         _already_there_msg(folder)
->>>>>>> 81b93647
 
 
 def read_taiwan_ntu_dsi():
@@ -558,13 +536,7 @@
         print('Done.')
         print('Files copied in folder %s' % folder)
     else:
-<<<<<<< HEAD
-        msg = 'Dataset is already in place. If you want to fetch it again, '
-        msg += 'please first remove the folder %s '
-        print(msg % folder)
-=======
         _already_there_msg(folder)
->>>>>>> 81b93647
 
 
 def read_syn_data():
@@ -592,7 +564,6 @@
     return t1, b0
 
 
-<<<<<<< HEAD
 def fetch_viz_icons():
     """ Download icons for visualization
     """
@@ -711,7 +682,8 @@
         res[bun] = streamlines
 
     return res
-=======
+
+
 def fetch_mni_template():
     """
     Fetch the MNI T2 and T1 template files (~35 MB)
@@ -768,8 +740,8 @@
 
     """
     folder = pjoin(dipy_home, 'mni_template')
-    file_dict = {"T1":pjoin(folder, 'mni_icbm152_t1_tal_nlin_asym_09a.nii'),
-                 "T2":pjoin(folder, 'mni_icbm152_t2_tal_nlin_asym_09a.nii')}
+    file_dict = {"T1": pjoin(folder, 'mni_icbm152_t1_tal_nlin_asym_09a.nii'),
+                 "T2": pjoin(folder, 'mni_icbm152_t2_tal_nlin_asym_09a.nii')}
 
     md5_dict = {'T1': '1ea8f4f1e41bc17a94602e48141fdbc8',
                 'T2': 'f41f2e1516d880547fbf7d6a83884f0d'}
@@ -791,5 +763,4 @@
     except IOError:
         msg = "Could not find the MNI template files, "
         msg += "please run `fetch_mni_template` first"
-        print(msg)
->>>>>>> 81b93647
+        print(msg)