--- conflicted
+++ resolved
@@ -11,14 +11,10 @@
                                  ndbincount, reduce_labels,
                                  reorder_voxels_affine, seeds_from_mask,
                                  random_seeds_from_mask, target,
-<<<<<<< HEAD
-                                 _rmi, unique_rows, near_roi,
+                                 target_line_based, _rmi, unique_rows, near_roi,
                                  reduce_rois, path_length, flexi_tvis_affine,
                                  get_flexi_tvis_affine)
-=======
-                                 target_line_based, _rmi, unique_rows,
-                                 near_roi, reduce_rois)
->>>>>>> da319808
+
 from dipy.tracking._utils import _to_voxel_coordinates
 
 import dipy.tracking.metrics as metrix
